--- conflicted
+++ resolved
@@ -18,26 +18,16 @@
  */
 package org.neo4j.driver.v1.tck.tck.util.runners;
 
-<<<<<<< HEAD
-import java.util.Map;
-
-import org.neo4j.driver.v1.ResultCursor;
+import org.neo4j.driver.v1.StatementResult;
 import org.neo4j.driver.v1.Value;
-=======
-import org.neo4j.driver.v1.StatementResult;
->>>>>>> 959cf64b
 
 public interface CypherStatementRunner
 {
     CypherStatementRunner runCypherStatement();
 
-<<<<<<< HEAD
-    ResultCursor result();
+    StatementResult result();
 
-    Map<String,Value> parameters();
+    Value parameters();
 
     void close();
-=======
-    StatementResult result();
->>>>>>> 959cf64b
 }